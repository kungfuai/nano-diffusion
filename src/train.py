--- conflicted
+++ resolved
@@ -284,16 +284,10 @@
     resolution: int # resolution of the image
 
     # Model architecture
-<<<<<<< HEAD
-    in_channels: int # number of input channels
-    net: str # network architecture
-    num_denoising_steps: int # number of timesteps
-=======
     in_channels: int  # number of input channels
     resolution: int  # resolution of the image
     net: str  # network architecture
     num_denoising_steps: int  # number of timesteps
->>>>>>> 7ee6b490
 
     # Training loop and optimizer
     total_steps: int  # total number of training steps
@@ -657,7 +651,6 @@
     train_dataloader: DataLoader = None,
 ):
     device = torch.device(config.device)
-<<<<<<< HEAD
     
     if config.dataset_name in ["cifar10"]:
         # No need to get real images, as the stats are already computed.
@@ -688,31 +681,6 @@
             ema_generated_images.append(batch_images)
         ema_generated_images = torch.cat(ema_generated_images, dim=0)[:config.num_samples_for_fid]
         ema_fid_score = compute_fid(real_images, ema_generated_images, device, config.dataset_name, config.resolution)
-=======
-
-    real_images = get_real_images(config.num_samples_for_fid, train_dataloader)
-    x_t = torch.randn(config.num_samples_for_fid, 3, 32, 32).to(device)
-    generated_images = generate_samples_by_denoising(
-        model_components.denoising_model,
-        x_t,
-        model_components.noise_schedule,
-        config.num_denoising_steps,
-        device=device,
-    )
-
-    fid_score = compute_fid(real_images, generated_images, device)
-    print(f"FID Score: {fid_score:.4f}")
-
-    if config.use_ema:
-        ema_generated_images = generate_samples_by_denoising(
-            model_components.ema_model,
-            x_t,
-            model_components.noise_schedule,
-            config.num_denoising_steps,
-            device=device,
-        )
-        ema_fid_score = compute_fid(real_images, ema_generated_images, device)
->>>>>>> 7ee6b490
         print(f"EMA FID Score: {ema_fid_score:.4f}")
 
     if config.logger == "wandb":
@@ -847,21 +815,15 @@
 
 def parse_arguments():
     parser = argparse.ArgumentParser(description="DDPM training for images")
-<<<<<<< HEAD
-    parser.add_argument("-d", "--dataset_name", type=str, default="cifar10", help="Dataset name")
+    parser.add_argument(
+        "-d", "--dataset",
+        type=str,
+        # choices=["cifar10", "flowers", "celeb", "pokemon"],
+        default="cifar10",
+        help="Dataset to use: e.g. cifar10, flowers, celeb, pokemon, or any huggingface dataset that has an image field.",
+    )
     parser.add_argument("--in_channels", type=int, default=3, help="Number of input channels")
     parser.add_argument("--resolution", type=int, default=32, help="Resolution of the image. Only used for unet.")
-    parser.add_argument("--logger", type=str, choices=["wandb", "none"], default="none", help="Logging method")
-    parser.add_argument("--net", type=str, choices=[
-        "dit_t0", "dit_t1", "dit_t2", "dit_t3",
-        "dit_s2", "dit_b2", "dit_b4", 
-        "dit_b2", "dit_b4", "dit_l2", "dit_l4",
-        "unet_small", "unet", "unet_big",
-    ], default="unet_small", help="Network architecture")
-    parser.add_argument("--num_denoising_steps", type=int, default=1000, help="Number of timesteps in the diffusion process")
-    parser.add_argument("--warmup_steps", type=int, default=1200, help="Number of warmup steps")
-    parser.add_argument("--total_steps", type=int, default=300000, help="Total number of training steps")
-=======
     parser.add_argument(
         "--logger",
         type=str,
@@ -892,15 +854,6 @@
         help="Network architecture",
     )
     parser.add_argument(
-        "--in_channels", type=int, default=3, help="Number of input channels"
-    )
-    parser.add_argument(
-        "--resolution",
-        type=int,
-        default=32,
-        help="Resolution of the image. Only used for unet.",
-    )
-    parser.add_argument(
         "--num_denoising_steps",
         type=int,
         default=1000,
@@ -912,7 +865,6 @@
     parser.add_argument(
         "--total_steps", type=int, default=300000, help="Total number of training steps"
     )
->>>>>>> 7ee6b490
     parser.add_argument("--batch_size", type=int, default=32, help="Batch size")
     parser.add_argument(
         "--learning_rate", type=float, default=1e-4, help="Initial learning rate"
@@ -922,23 +874,6 @@
         "--lr_min", type=float, default=2e-6, help="Minimum learning rate"
     )
     parser.add_argument("--log_every", type=int, default=100, help="Log every N steps")
-<<<<<<< HEAD
-    parser.add_argument("--sample_every", type=int, default=1500, help="Sample every N steps")
-    parser.add_argument("--save_every", type=int, default=60000, help="Save model every N steps")
-    parser.add_argument("--validate_every", type=int, default=1500, help="Compute validation loss every N steps")
-    parser.add_argument("--fid_every", type=int, default=6000, help="Compute FID every N steps")
-    parser.add_argument("--device", type=str, default="cuda:0", help="Device to use for training")
-    parser.add_argument("--max_grad_norm", type=float, default=1, help="Maximum norm for gradient clipping. Use -1 to disable.")
-    parser.add_argument("--use_loss_mean", action="store_true", help="Use loss.mean() instead of just loss")
-    parser.add_argument("--watch_model", action="store_true", help="Use wandb to watch the model")
-    parser.add_argument("--use_ema", action="store_true", help="Use Exponential Moving Average (EMA) for the model")
-    parser.add_argument("--ema_beta", type=float, default=0.999, help="EMA decay factor")
-    parser.add_argument("--ema_start_step", type=int, default=2000, help="Step to start EMA update")
-    parser.add_argument("--random_flip", action="store_true", help="Randomly flip images horizontally")
-    parser.add_argument("--checkpoint_dir", type=str, default="logs/train", help="Checkpoint directory")
-    parser.add_argument("--init_from_wandb_run_path", type=str, default=None, help="Resume from a wandb run path")
-    parser.add_argument("--init_from_wandb_file", type=str, default=None, help="Resume from a wandb file")
-=======
     parser.add_argument(
         "--sample_every", type=int, default=1500, help="Sample every N steps"
     )
@@ -1000,14 +935,6 @@
         default=None,
         help="Resume from a wandb file",
     )
-    parser.add_argument(
-        "--dataset",
-        type=str,
-        choices=["cifar10", "flowers", "celeb", "pokemon"],
-        default="cifar10",
-        help="Dataset to use",
-    )
->>>>>>> 7ee6b490
     args = parser.parse_args()
     return args
 
